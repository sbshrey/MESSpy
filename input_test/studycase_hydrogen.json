--- conflicted
+++ resolved
@@ -22,15 +22,9 @@
 							                     				
 							      "wind": 	  {  "model"   : "simple",
                 							     "series"  : "windproduction.csv",
-<<<<<<< HEAD
-                                           "Npower"  : 80000,
-                                           "priority": 3        , 
-                                           "owned"   : true},
-=======
                                                  "Npower"  : 200000,
                                                  "priority": 2, 
                                                  "owned"   : true},
->>>>>>> dea742b4
 
                   		       "electrolyzer": { 
                                       		     "Npower": 1000,
@@ -51,15 +45,8 @@
                                                     "n_stages": 3,
                                                     "priority":4},
                              "H tank":{
-<<<<<<< HEAD
-                                             "max capacity": 40000,
-                                             "pressure": 300,
-                                             "priority":6
-                                			  }               				      		
-=======
                                        "max capacity": 60000,
                                        "pressure": 300,
                                        "priority":5}               				      		
->>>>>>> dea742b4
                            }
 }   